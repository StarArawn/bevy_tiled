use crate::map::Map;
use anyhow::Result;
use bevy::{
    asset::{AssetLoader, LoadContext, LoadedAsset},
    utils::BoxedFuture,
};

#[derive(Default)]
pub struct TiledMapLoader;

impl TiledMapLoader {
    pub fn remove_tile_flags(tile: u32) -> u32 {
        let tile = tile & !ALL_FLIP_FLAGS;
        tile
    }
}

const FLIPPED_HORIZONTALLY_FLAG: u32 = 0x80000000;
const FLIPPED_VERTICALLY_FLAG: u32 = 0x40000000;
const FLIPPED_DIAGONALLY_FLAG: u32 = 0x20000000;
const ALL_FLIP_FLAGS: u32 =
    FLIPPED_HORIZONTALLY_FLAG | FLIPPED_VERTICALLY_FLAG | FLIPPED_DIAGONALLY_FLAG;

<<<<<<< HEAD
impl AssetLoader<Map> for TiledMapLoader {
    fn from_bytes(&self, asset_path: &Path, bytes: Vec<u8>) -> Result<Map> {
        let map = tiled::parse_with_path(BufReader::new(bytes.as_slice()), asset_path).unwrap();

        let mut layers = Vec::new();

        let target_chunk_x = 32;
        let target_chunk_y = 32;

        let chunk_size_x = (map.width as f32 / target_chunk_x as f32).ceil().max(1.0) as usize;
        let chunk_size_y = (map.height as f32 / target_chunk_y as f32).ceil().max(1.0) as usize;
        let tile_size = Vec2::new(map.tile_width as f32, map.tile_height as f32);

        for layer in map.layers.iter() {
            if !layer.visible {
                continue;
            }
            let mut tileset_layers = Vec::new();

            for tileset in map.tilesets.iter() {
                let tile_width = tileset.tile_width as f32;
                let tile_height = tileset.tile_height as f32;
                let image = tileset.images.first().unwrap();
                let texture_width = image.width as f32;
                let texture_height = image.height as f32;
                let columns = (texture_width / tile_width).floor();

                let mut chunks = Vec::new();
                // 32 x 32 tile chunk sizes
                for chunk_x in 0..chunk_size_x {
                    let mut chunks_y = Vec::new();
                    for chunk_y in 0..chunk_size_y {
                        let mut tiles = Vec::new();

                        for tile_x in 0..target_chunk_x {
                            let mut tiles_y = Vec::new();
                            for tile_y in 0..target_chunk_y {
                                let lookup_x = (chunk_x * target_chunk_x) + tile_x;
                                let lookup_y = (chunk_y * target_chunk_y) + tile_y;

                                // Get chunk tile.
                                let chunk_tile = if lookup_x < map.width as usize
                                    && lookup_y < map.height as usize
                                {
                                    // New Tiled crate code:
                                    let map_tile = match &layer.tiles {
                                        tiled::LayerData::Finite(tiles) => {
                                            &tiles[lookup_y][lookup_x]
                                        }
                                        _ => panic!("Infinte maps not supported"),
                                    };

                                    let tile = map_tile.gid;
                                    if tile < tileset.first_gid
                                        || tile >= tileset.first_gid + tileset.tilecount.unwrap()
                                    {
                                        continue;
                                    }

                                    let tile = (Self::remove_tile_flags(tile) as f32)
                                        - tileset.first_gid as f32;

                                    // This calculation is much simpler we only care about getting the remainder
                                    // and multiplying that by the tile width.
                                    let sprite_sheet_x: f32 = (tile % columns * tile_width).floor();

                                    // Calculation here is (tile / columns).round_down * tile_height
                                    // Example: tile 30 / 28 columns = 1.0714 rounded down to 1 * 16 tile_height = 16 Y
                                    // which is the 2nd row in the sprite sheet.
                                    // Example2: tile 10 / 28 columns = 0.3571 rounded down to 0 * 16 tile_height = 0 Y
                                    // which is the 1st row in the sprite sheet.
                                    let sprite_sheet_y: f32 =
                                        (tile / columns).floor() * tile_height;

                                    // Calculate positions
                                    let (start_x, end_x, start_y, end_y) = match map.orientation {
                                        tiled::Orientation::Orthogonal => {
                                            let center = Map::project_ortho(
                                                Vec2::new(lookup_x as f32, lookup_y as f32),
                                                tile_width,
                                                tile_height,
                                            );

                                            let start = Vec2::new(
                                                center.x(),
                                                center.y() - tile_height,
                                            );

                                            let end = Vec2::new(
                                                center.x() + tile_width,
                                                center.y(),
                                            );

                                            (start.x(), end.x(), start.y(), end.y())
                                        }
                                        tiled::Orientation::Isometric => {
                                            let center = Map::project_iso(
                                                Vec2::new(lookup_x as f32, lookup_y as f32),
                                                tile_width,
                                                tile_height,
                                            );

                                            let start = Vec2::new(
                                                center.x() - tile_width / 2.0,
                                                center.y() - tile_height,
                                            );

                                            let end = Vec2::new(
                                                center.x() + tile_width / 2.0,
                                                center.y(),
                                            );

                                            (start.x(), end.x(), start.y(), end.y())
                                        }
                                        _ => {
                                            panic!("Unsupported orientation {:?}", map.orientation)
                                        }
                                    };

                                    // Calculate UV:
                                    let mut start_u: f32 = sprite_sheet_x / texture_width;
                                    let mut end_u: f32 =
                                        (sprite_sheet_x + tile_width) / texture_width;
                                    let mut start_v: f32 = sprite_sheet_y / texture_height;
                                    let mut end_v: f32 =
                                        (sprite_sheet_y + tile_height) / texture_height;

                                    if map_tile.flip_h {
                                        let temp_startu = start_u;
                                        start_u = end_u;
                                        end_u = temp_startu;
                                    }
                                    if map_tile.flip_v {
                                        let temp_startv = start_v;
                                        start_v = end_v;
                                        end_v = temp_startv;
                                    }

                                    Tile {
                                        tile_id: map_tile.gid,
                                        pos: Vec2::new(tile_x as f32, tile_y as f32),
                                        vertex: Vec4::new(start_x, start_y, end_x, end_y),
                                        uv: Vec4::new(start_u, start_v, end_u, end_v),
                                    }
                                } else {
                                    // Empty tile
                                    Tile {
                                        tile_id: 0,
                                        pos: Vec2::new(tile_x as f32, tile_y as f32),
                                        vertex: Vec4::new(0.0, 0.0, 0.0, 0.0),
                                        uv: Vec4::new(0.0, 0.0, 0.0, 0.0),
                                    }
                                };

                                tiles_y.push(chunk_tile);
                            }
                            tiles.push(tiles_y);
                        }

                        let chunk = Chunk {
                            position: Vec2::new(chunk_x as f32, chunk_y as f32),
                            tiles,
                        };
                        chunks_y.push(chunk);
                    }
                    chunks.push(chunks_y);
                }

                let tileset_layer = TilesetLayer {
                    tile_size: Vec2::new(tile_width, tile_height),
                    chunks,
                    tileset_guid: tileset.first_gid,
                };
                tileset_layers.push(tileset_layer);
            }

            let layer = Layer { tileset_layers };
            layers.push(layer);
        }

        let mut meshes = Vec::new();
        for (layer_id, layer) in layers.iter().enumerate() {
            for tileset_layer in layer.tileset_layers.iter() {
                for x in 0..tileset_layer.chunks.len() {
                    let chunk_x = &tileset_layer.chunks[x];
                    for y in 0..chunk_x.len() {
                        let chunk = &chunk_x[y];

                        let mut positions = Vec::new();
                        let mut uvs = Vec::new();
                        let mut indices = Vec::new();

                        let mut i = 0;
                        for tile in chunk.tiles.iter().flat_map(|tiles_y| tiles_y.iter()) {
                            if tile.tile_id < tileset_layer.tileset_guid {
                                continue;
                            }

                            // X, Y
                            positions.push([tile.vertex.x(), tile.vertex.y(), 0.0]);
                            uvs.push([tile.uv.x(), tile.uv.w()]);

                            // X, Y + 1
                            positions.push([tile.vertex.x(), tile.vertex.w(), 0.0]);
                            uvs.push([tile.uv.x(), tile.uv.y()]);

                            // X + 1, Y + 1
                            positions.push([tile.vertex.z(), tile.vertex.w(), 0.0]);
                            uvs.push([tile.uv.z(), tile.uv.y()]);

                            // X + 1, Y
                            positions.push([tile.vertex.z(), tile.vertex.y(), 0.0]);
                            uvs.push([tile.uv.z(), tile.uv.w()]);

                            indices.extend_from_slice(&[i + 0, i + 2, i + 1, i + 0, i + 3, i + 2]);

                            i += 4;
                        }

                        if positions.len() > 0 {
                            let mesh = Mesh {
                                primitive_topology: PrimitiveTopology::TriangleList,
                                attributes: vec![
                                    VertexAttribute::position(positions),
                                    VertexAttribute::uv(uvs),
                                ],
                                indices: Some(indices),
                            };
                            meshes.push((layer_id as u32, tileset_layer.tileset_guid, mesh));
                        }
                    }
                }
            }
        }

        let map = Map {
            map,
            meshes,
            layers,
            tile_size,
            image_folder: asset_path.parent().unwrap().to_str().unwrap().to_string(),
        };

        Ok(map)
=======
impl AssetLoader for TiledMapLoader {
    fn load<'a>(
        &'a self,
        bytes: &'a [u8],
        load_context: &'a mut LoadContext,
    ) -> BoxedFuture<'a, Result<(), anyhow::Error>> {
        Box::pin(async move {
            let path = load_context.path();
            let map = Map::try_from_bytes(path, bytes.into())?;
            load_context.set_default_asset(LoadedAsset::new(map));
            Ok(())
        })
>>>>>>> 6402e2ed
    }

    fn extensions(&self) -> &[&str] {
        static EXTENSIONS: &[&str] = &["tmx"];
        EXTENSIONS
    }
}<|MERGE_RESOLUTION|>--- conflicted
+++ resolved
@@ -21,252 +21,6 @@
 const ALL_FLIP_FLAGS: u32 =
     FLIPPED_HORIZONTALLY_FLAG | FLIPPED_VERTICALLY_FLAG | FLIPPED_DIAGONALLY_FLAG;
 
-<<<<<<< HEAD
-impl AssetLoader<Map> for TiledMapLoader {
-    fn from_bytes(&self, asset_path: &Path, bytes: Vec<u8>) -> Result<Map> {
-        let map = tiled::parse_with_path(BufReader::new(bytes.as_slice()), asset_path).unwrap();
-
-        let mut layers = Vec::new();
-
-        let target_chunk_x = 32;
-        let target_chunk_y = 32;
-
-        let chunk_size_x = (map.width as f32 / target_chunk_x as f32).ceil().max(1.0) as usize;
-        let chunk_size_y = (map.height as f32 / target_chunk_y as f32).ceil().max(1.0) as usize;
-        let tile_size = Vec2::new(map.tile_width as f32, map.tile_height as f32);
-
-        for layer in map.layers.iter() {
-            if !layer.visible {
-                continue;
-            }
-            let mut tileset_layers = Vec::new();
-
-            for tileset in map.tilesets.iter() {
-                let tile_width = tileset.tile_width as f32;
-                let tile_height = tileset.tile_height as f32;
-                let image = tileset.images.first().unwrap();
-                let texture_width = image.width as f32;
-                let texture_height = image.height as f32;
-                let columns = (texture_width / tile_width).floor();
-
-                let mut chunks = Vec::new();
-                // 32 x 32 tile chunk sizes
-                for chunk_x in 0..chunk_size_x {
-                    let mut chunks_y = Vec::new();
-                    for chunk_y in 0..chunk_size_y {
-                        let mut tiles = Vec::new();
-
-                        for tile_x in 0..target_chunk_x {
-                            let mut tiles_y = Vec::new();
-                            for tile_y in 0..target_chunk_y {
-                                let lookup_x = (chunk_x * target_chunk_x) + tile_x;
-                                let lookup_y = (chunk_y * target_chunk_y) + tile_y;
-
-                                // Get chunk tile.
-                                let chunk_tile = if lookup_x < map.width as usize
-                                    && lookup_y < map.height as usize
-                                {
-                                    // New Tiled crate code:
-                                    let map_tile = match &layer.tiles {
-                                        tiled::LayerData::Finite(tiles) => {
-                                            &tiles[lookup_y][lookup_x]
-                                        }
-                                        _ => panic!("Infinte maps not supported"),
-                                    };
-
-                                    let tile = map_tile.gid;
-                                    if tile < tileset.first_gid
-                                        || tile >= tileset.first_gid + tileset.tilecount.unwrap()
-                                    {
-                                        continue;
-                                    }
-
-                                    let tile = (Self::remove_tile_flags(tile) as f32)
-                                        - tileset.first_gid as f32;
-
-                                    // This calculation is much simpler we only care about getting the remainder
-                                    // and multiplying that by the tile width.
-                                    let sprite_sheet_x: f32 = (tile % columns * tile_width).floor();
-
-                                    // Calculation here is (tile / columns).round_down * tile_height
-                                    // Example: tile 30 / 28 columns = 1.0714 rounded down to 1 * 16 tile_height = 16 Y
-                                    // which is the 2nd row in the sprite sheet.
-                                    // Example2: tile 10 / 28 columns = 0.3571 rounded down to 0 * 16 tile_height = 0 Y
-                                    // which is the 1st row in the sprite sheet.
-                                    let sprite_sheet_y: f32 =
-                                        (tile / columns).floor() * tile_height;
-
-                                    // Calculate positions
-                                    let (start_x, end_x, start_y, end_y) = match map.orientation {
-                                        tiled::Orientation::Orthogonal => {
-                                            let center = Map::project_ortho(
-                                                Vec2::new(lookup_x as f32, lookup_y as f32),
-                                                tile_width,
-                                                tile_height,
-                                            );
-
-                                            let start = Vec2::new(
-                                                center.x(),
-                                                center.y() - tile_height,
-                                            );
-
-                                            let end = Vec2::new(
-                                                center.x() + tile_width,
-                                                center.y(),
-                                            );
-
-                                            (start.x(), end.x(), start.y(), end.y())
-                                        }
-                                        tiled::Orientation::Isometric => {
-                                            let center = Map::project_iso(
-                                                Vec2::new(lookup_x as f32, lookup_y as f32),
-                                                tile_width,
-                                                tile_height,
-                                            );
-
-                                            let start = Vec2::new(
-                                                center.x() - tile_width / 2.0,
-                                                center.y() - tile_height,
-                                            );
-
-                                            let end = Vec2::new(
-                                                center.x() + tile_width / 2.0,
-                                                center.y(),
-                                            );
-
-                                            (start.x(), end.x(), start.y(), end.y())
-                                        }
-                                        _ => {
-                                            panic!("Unsupported orientation {:?}", map.orientation)
-                                        }
-                                    };
-
-                                    // Calculate UV:
-                                    let mut start_u: f32 = sprite_sheet_x / texture_width;
-                                    let mut end_u: f32 =
-                                        (sprite_sheet_x + tile_width) / texture_width;
-                                    let mut start_v: f32 = sprite_sheet_y / texture_height;
-                                    let mut end_v: f32 =
-                                        (sprite_sheet_y + tile_height) / texture_height;
-
-                                    if map_tile.flip_h {
-                                        let temp_startu = start_u;
-                                        start_u = end_u;
-                                        end_u = temp_startu;
-                                    }
-                                    if map_tile.flip_v {
-                                        let temp_startv = start_v;
-                                        start_v = end_v;
-                                        end_v = temp_startv;
-                                    }
-
-                                    Tile {
-                                        tile_id: map_tile.gid,
-                                        pos: Vec2::new(tile_x as f32, tile_y as f32),
-                                        vertex: Vec4::new(start_x, start_y, end_x, end_y),
-                                        uv: Vec4::new(start_u, start_v, end_u, end_v),
-                                    }
-                                } else {
-                                    // Empty tile
-                                    Tile {
-                                        tile_id: 0,
-                                        pos: Vec2::new(tile_x as f32, tile_y as f32),
-                                        vertex: Vec4::new(0.0, 0.0, 0.0, 0.0),
-                                        uv: Vec4::new(0.0, 0.0, 0.0, 0.0),
-                                    }
-                                };
-
-                                tiles_y.push(chunk_tile);
-                            }
-                            tiles.push(tiles_y);
-                        }
-
-                        let chunk = Chunk {
-                            position: Vec2::new(chunk_x as f32, chunk_y as f32),
-                            tiles,
-                        };
-                        chunks_y.push(chunk);
-                    }
-                    chunks.push(chunks_y);
-                }
-
-                let tileset_layer = TilesetLayer {
-                    tile_size: Vec2::new(tile_width, tile_height),
-                    chunks,
-                    tileset_guid: tileset.first_gid,
-                };
-                tileset_layers.push(tileset_layer);
-            }
-
-            let layer = Layer { tileset_layers };
-            layers.push(layer);
-        }
-
-        let mut meshes = Vec::new();
-        for (layer_id, layer) in layers.iter().enumerate() {
-            for tileset_layer in layer.tileset_layers.iter() {
-                for x in 0..tileset_layer.chunks.len() {
-                    let chunk_x = &tileset_layer.chunks[x];
-                    for y in 0..chunk_x.len() {
-                        let chunk = &chunk_x[y];
-
-                        let mut positions = Vec::new();
-                        let mut uvs = Vec::new();
-                        let mut indices = Vec::new();
-
-                        let mut i = 0;
-                        for tile in chunk.tiles.iter().flat_map(|tiles_y| tiles_y.iter()) {
-                            if tile.tile_id < tileset_layer.tileset_guid {
-                                continue;
-                            }
-
-                            // X, Y
-                            positions.push([tile.vertex.x(), tile.vertex.y(), 0.0]);
-                            uvs.push([tile.uv.x(), tile.uv.w()]);
-
-                            // X, Y + 1
-                            positions.push([tile.vertex.x(), tile.vertex.w(), 0.0]);
-                            uvs.push([tile.uv.x(), tile.uv.y()]);
-
-                            // X + 1, Y + 1
-                            positions.push([tile.vertex.z(), tile.vertex.w(), 0.0]);
-                            uvs.push([tile.uv.z(), tile.uv.y()]);
-
-                            // X + 1, Y
-                            positions.push([tile.vertex.z(), tile.vertex.y(), 0.0]);
-                            uvs.push([tile.uv.z(), tile.uv.w()]);
-
-                            indices.extend_from_slice(&[i + 0, i + 2, i + 1, i + 0, i + 3, i + 2]);
-
-                            i += 4;
-                        }
-
-                        if positions.len() > 0 {
-                            let mesh = Mesh {
-                                primitive_topology: PrimitiveTopology::TriangleList,
-                                attributes: vec![
-                                    VertexAttribute::position(positions),
-                                    VertexAttribute::uv(uvs),
-                                ],
-                                indices: Some(indices),
-                            };
-                            meshes.push((layer_id as u32, tileset_layer.tileset_guid, mesh));
-                        }
-                    }
-                }
-            }
-        }
-
-        let map = Map {
-            map,
-            meshes,
-            layers,
-            tile_size,
-            image_folder: asset_path.parent().unwrap().to_str().unwrap().to_string(),
-        };
-
-        Ok(map)
-=======
 impl AssetLoader for TiledMapLoader {
     fn load<'a>(
         &'a self,
@@ -279,7 +33,6 @@
             load_context.set_default_asset(LoadedAsset::new(map));
             Ok(())
         })
->>>>>>> 6402e2ed
     }
 
     fn extensions(&self) -> &[&str] {
